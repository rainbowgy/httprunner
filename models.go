package hrp

import (
	"math/rand"
	"sync"
	"time"
)

const (
	httpGET     string = "GET"
	httpHEAD    string = "HEAD"
	httpPOST    string = "POST"
	httpPUT     string = "PUT"
	httpDELETE  string = "DELETE"
	httpOPTIONS string = "OPTIONS"
	httpPATCH   string = "PATCH"
)

// TConfig represents config data structure for testcase.
// Each testcase should contain one config part.
type TConfig struct {
<<<<<<< HEAD
	Name       string                 `json:"name" yaml:"name"` // required
	Verify     bool                   `json:"verify,omitempty" yaml:"verify,omitempty"`
	BaseURL    string                 `json:"base_url,omitempty" yaml:"base_url,omitempty"`
	Variables  map[string]interface{} `json:"variables,omitempty" yaml:"variables,omitempty"`
	Parameters map[string]interface{} `json:"parameters,omitempty" yaml:"parameters,omitempty"`
	Export     []string               `json:"export,omitempty" yaml:"export,omitempty"`
	Weight     int                    `json:"weight,omitempty" yaml:"weight,omitempty"`
	Path       string                 `json:"path,omitempty" yaml:"path,omitempty"` // testcase file path
=======
	Name              string                 `json:"name" yaml:"name"` // required
	Verify            bool                   `json:"verify,omitempty" yaml:"verify,omitempty"`
	BaseURL           string                 `json:"base_url,omitempty" yaml:"base_url,omitempty"`
	Variables         map[string]interface{} `json:"variables,omitempty" yaml:"variables,omitempty"`
	Parameters        map[string]interface{} `json:"parameters,omitempty" yaml:"parameters,omitempty"`
	ParametersSetting *TParamsConfig         `json:"parameters_setting,omitempty" yaml:"parameters_setting,omitempty"`
	Export            []string               `json:"export,omitempty" yaml:"export,omitempty"`
	Weight            int                    `json:"weight,omitempty" yaml:"weight,omitempty"`
}

type TParamsConfig struct {
	Strategy  interface{} `json:"strategy,omitempty" yaml:"strategy,omitempty"`
	Iteration int         `json:"iteration,omitempty" yaml:"iteration,omitempty"`
	Iterators []*Iterator `json:"parameterIterator,omitempty" yaml:"parameterIterator,omitempty"` //保存参数的迭代器
}

const (
	strategyRandom     string = "random"
	strategySequential string = "Sequential"
)

type paramsType []map[string]interface{}

type Iterator struct {
	sync.Mutex
	data      paramsType
	strategy  string // random, sequential
	iteration int
	index     int
}

func (params paramsType) Iterator() *Iterator {
	return &Iterator{
		data:      params,
		iteration: len(params),
		index:     0,
	}
}

func (iter *Iterator) HasNext() bool {
	if iter.iteration == -1 {
		return true
	}
	return iter.index < iter.iteration
}

func (iter *Iterator) Next() (value map[string]interface{}) {
	iter.Lock()
	defer iter.Unlock()
	if len(iter.data) == 0 {
		iter.index++
		return map[string]interface{}{}
	}
	if iter.strategy == strategyRandom {
		randSource := rand.New(rand.NewSource(time.Now().Unix()))
		randIndex := randSource.Intn(len(iter.data))
		value = iter.data[randIndex]
	} else {
		value = iter.data[iter.index%len(iter.data)]
	}
	iter.index++
	return value
>>>>>>> 3d8193e4
}

// Request represents HTTP request data structure.
// This is used for teststep.
type Request struct {
	Method         string                 `json:"method" yaml:"method"` // required
	URL            string                 `json:"url" yaml:"url"`       // required
	Params         map[string]interface{} `json:"params,omitempty" yaml:"params,omitempty"`
	Headers        map[string]string      `json:"headers,omitempty" yaml:"headers,omitempty"`
	Cookies        map[string]string      `json:"cookies,omitempty" yaml:"cookies,omitempty"`
	Body           interface{}            `json:"body,omitempty" yaml:"body,omitempty"`
	Timeout        float32                `json:"timeout,omitempty" yaml:"timeout,omitempty"`
	AllowRedirects bool                   `json:"allow_redirects,omitempty" yaml:"allow_redirects,omitempty"`
	Verify         bool                   `json:"verify,omitempty" yaml:"verify,omitempty"`
}

// Validator represents validator for one HTTP response.
type Validator struct {
	Check   string      `json:"check" yaml:"check"` // get value with jmespath
	Assert  string      `json:"assert" yaml:"assert"`
	Expect  interface{} `json:"expect" yaml:"expect"`
	Message string      `json:"msg,omitempty" yaml:"msg,omitempty"` // optional
}

// TStep represents teststep data structure.
// Each step maybe two different type: make one HTTP request or reference another testcase.
type TStep struct {
	Name          string                 `json:"name" yaml:"name"` // required
	Request       *Request               `json:"request,omitempty" yaml:"request,omitempty"`
	TestCase      *TestCase              `json:"testcase,omitempty" yaml:"testcase,omitempty"`
	Transaction   *Transaction           `json:"transaction,omitempty" yaml:"transaction,omitempty"`
	Rendezvous    *Rendezvous            `json:"rendezvous,omitempty" yaml:"rendezvous,omitempty"`
	Variables     map[string]interface{} `json:"variables,omitempty" yaml:"variables,omitempty"`
	SetupHooks    []string               `json:"setup_hooks,omitempty" yaml:"setup_hooks,omitempty"`
	TeardownHooks []string               `json:"teardown_hooks,omitempty" yaml:"teardown_hooks,omitempty"`
	Extract       map[string]string      `json:"extract,omitempty" yaml:"extract,omitempty"`
	Validators    []Validator            `json:"validate,omitempty" yaml:"validate,omitempty"`
	Export        []string               `json:"export,omitempty" yaml:"export,omitempty"`
}

type stepType string

const (
	stepTypeRequest     stepType = "request"
	stepTypeTestCase    stepType = "testcase"
	stepTypeTransaction stepType = "transaction"
	stepTypeRendezvous  stepType = "rendezvous"
)

type transactionType string

const (
	transactionStart transactionType = "start"
	transactionEnd   transactionType = "end"
)

type Transaction struct {
	Name string          `json:"name" yaml:"name"`
	Type transactionType `json:"type" yaml:"type"`
}
type Rendezvous struct {
	Name    string  `json:"name" yaml:"name"`                           // required
	Percent float32 `json:"percent,omitempty" yaml:"percent,omitempty"` // default to 1(100%)
	Number  int64   `json:"number,omitempty" yaml:"number,omitempty"`
	Timeout int64   `json:"timeout,omitempty" yaml:"timeout,omitempty"` // milliseconds
}

// TCase represents testcase data structure.
// Each testcase includes one public config and several sequential teststeps.
type TCase struct {
	Config    *TConfig `json:"config" yaml:"config"`
	TestSteps []*TStep `json:"teststeps" yaml:"teststeps"`
}

// IConfig represents interface for testcase config,
// includes Config.
type IConfig interface {
	Name() string
	ToStruct() *TConfig
}

// IStep represents interface for all types for teststeps, includes:
// StepRequest, StepRequestWithOptionalArgs, StepRequestValidation, StepRequestExtraction,
// StepTestCaseWithOptionalArgs,
// StepTransaction, StepRendezvous.
type IStep interface {
	Name() string
	Type() string
	ToStruct() *TStep
}

// ITestCase represents interface for testcases,
// includes TestCase and TestCasePath.
type ITestCase interface {
	ToTestCase() (*TestCase, error)
	ToTCase() (*TCase, error)
}

// TestCase is a container for one testcase, which is used for testcase runner.
// TestCase implements ITestCase interface.
type TestCase struct {
	Config    IConfig
	TestSteps []IStep
}

func (tc *TestCase) ToTestCase() (*TestCase, error) {
	return tc, nil
}

func (tc *TestCase) ToTCase() (*TCase, error) {
	tCase := TCase{
		Config: tc.Config.ToStruct(),
	}
	for _, step := range tc.TestSteps {
		tCase.TestSteps = append(tCase.TestSteps, step.ToStruct())
	}
	return &tCase, nil
}

type testCaseSummary struct{}

type stepData struct {
	name        string                 // step name
	stepType    stepType               // step type, testcase/request/transaction/rendezvous
	success     bool                   // step execution result
	elapsed     int64                  // step execution time in millisecond(ms)
	contentSize int64                  // response body length
	exportVars  map[string]interface{} // extract variables
}<|MERGE_RESOLUTION|>--- conflicted
+++ resolved
@@ -19,16 +19,6 @@
 // TConfig represents config data structure for testcase.
 // Each testcase should contain one config part.
 type TConfig struct {
-<<<<<<< HEAD
-	Name       string                 `json:"name" yaml:"name"` // required
-	Verify     bool                   `json:"verify,omitempty" yaml:"verify,omitempty"`
-	BaseURL    string                 `json:"base_url,omitempty" yaml:"base_url,omitempty"`
-	Variables  map[string]interface{} `json:"variables,omitempty" yaml:"variables,omitempty"`
-	Parameters map[string]interface{} `json:"parameters,omitempty" yaml:"parameters,omitempty"`
-	Export     []string               `json:"export,omitempty" yaml:"export,omitempty"`
-	Weight     int                    `json:"weight,omitempty" yaml:"weight,omitempty"`
-	Path       string                 `json:"path,omitempty" yaml:"path,omitempty"` // testcase file path
-=======
 	Name              string                 `json:"name" yaml:"name"` // required
 	Verify            bool                   `json:"verify,omitempty" yaml:"verify,omitempty"`
 	BaseURL           string                 `json:"base_url,omitempty" yaml:"base_url,omitempty"`
@@ -37,6 +27,7 @@
 	ParametersSetting *TParamsConfig         `json:"parameters_setting,omitempty" yaml:"parameters_setting,omitempty"`
 	Export            []string               `json:"export,omitempty" yaml:"export,omitempty"`
 	Weight            int                    `json:"weight,omitempty" yaml:"weight,omitempty"`
+	Path              string                 `json:"path,omitempty" yaml:"path,omitempty"` // testcase file path
 }
 
 type TParamsConfig struct {
@@ -91,7 +82,6 @@
 	}
 	iter.index++
 	return value
->>>>>>> 3d8193e4
 }
 
 // Request represents HTTP request data structure.
