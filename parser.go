--- conflicted
+++ resolved
@@ -278,18 +278,11 @@
 			return fn, nil
 		}
 	}
-<<<<<<< HEAD
 
 	// get builtin function
 	if function, ok := builtin.Functions[funcName]; ok {
 		fn = reflect.ValueOf(function)
 		return fn, nil
-=======
-	funcValue := reflect.ValueOf(function)
-	if funcValue.Kind() != reflect.Func {
-		// function not valid
-		return nil, fmt.Errorf("function %s is invalid", funcName)
->>>>>>> 3d8193e4
 	}
 
 	// function not found
@@ -559,7 +552,7 @@
 		case reflect.String:
 			// e.g. username-password: ${parameterize(examples/account.csv)} -> [{"username": "test1", "password": "111111"}, {"username": "test2", "password": "222222"}]
 			var parsedParameterContent interface{}
-			parsedParameterContent, err = parseString(rawValue.String(), variablesMapping)
+			parsedParameterContent, err = parseString(rawValue.String(), variablesMapping, nil)
 			if err != nil {
 				log.Error().Interface("parameterContent", rawValue).Msg("[parseParameters] parse parameter content error")
 				return nil, err
