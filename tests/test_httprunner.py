--- conflicted
+++ resolved
@@ -2,12 +2,7 @@
 import shutil
 
 from httprunner import HttpRunner
-<<<<<<< HEAD
-from tests.base import ApiServerUnittest
-=======
-from httprunner.exceptions import FileNotFound
 from tests.base import HTTPBIN_SERVER, ApiServerUnittest
->>>>>>> 4966be0f
 
 
 class TestHttpRunner(ApiServerUnittest):
