--- conflicted
+++ resolved
@@ -5,15 +5,12 @@
 **go version**
 
 - feat: support setting global testcase timeout and step timeout
+- feat: support uploading file by multipart/form-data
 - change: set http request timeout default to 120s
 - fix: insert response cookies into request for redirect requests
-<<<<<<< HEAD
 - fix: support log debug level for load testing
 - fix: failed to load json/data content in api reference
-=======
-- feat: support uploading file by multipart/form-data
 - fix: failed to convert postman collection containing multipart/form-data requests to pytest
->>>>>>> 4c5b9181
 
 ## v4.1.4 (2022-06-17)
 
