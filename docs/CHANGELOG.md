--- conflicted
+++ resolved
@@ -1,17 +1,12 @@
 # Release History
 
-<<<<<<< HEAD
--feat: add more plentiful response assertion methods
-
-## v0.3.0 (2021-12-22)
-=======
 ## v0.3.1 (2021-12-30)
 
+- feat: add more plentiful response assertion methods
 - feat: set ulimit to 10240 before load testing
 - fix: concurrent map writes in load testing
 
 ## v0.3.0 (2021-12-24)
->>>>>>> e98b1c84
 
 - feat: implement `transaction` mechanism for load test
 - feat: continue running next step when failure occurs with `--continue-on-failure` flag, default to failfast
