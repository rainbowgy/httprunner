# Release History

## v0.6.3 (2022-03-04)

- refactor: replace hashicorp plugin from net/rpc to gPRC mode
- feat: support customized setup/teardown hooks (variable assignment not supported)
- feat: add flag `--log-plugin` to turn on plugin logging
- change: add short flag `-c` for `--continue-on-failure`
- change: use `--log-requests-off` flag to turn off request & response details logging
- fix: support posting body in json array format
<<<<<<< HEAD
=======
- fix: testcase format compatibility with HttpRunner
>>>>>>> 1942d611

## v0.6.2 (2022-02-22)

- feat: support text/html extraction with regex
- change: json unmarshal to json.Number when parsing data
- fix: omit pseudo header names for HTTP/1, e.g. :authority
- fix: generate `headers.\"Content-Type\"` in har2case
- fix: incorrect data type when extracting data using jmespath
- fix: decode response body in brotli/gzip/deflate formats
- fix: omit print request/response body for non-text content
- fix: parse data for request cookie value

## v0.6.1 (2022-02-17)

- change: json unmarshal to float64 when parsing data
- fix: set request Content-Type for posting json only when not specified
- fix: failed to generate API test report when data is null
- fix: panic when assertion function not exists
- fix: broadcast to all rendezvous at once when spawn done

## v0.6.0 (2022-02-08)

- feat: implement `rendezvous` mechanism for data driven
- feat: upload release artifacts to aliyun oss
- feat: dump tests summary for execution results
- feat: generate html report for API testing
- change: remove sentry sdk

## v0.5.3 (2022-01-25)

- change: download package assets from aliyun OSS
- fix: disable color logging on Windows
- fix: print stderr when exec command failed
- fix: build hashicorp plugin failed when creating scaffold

## v0.5.2 (2022-01-19)

- feat: support creating and calling custom functions with [hashicorp/go-plugin](https://github.com/hashicorp/go-plugin)
- feat: add scaffold demo with hashicorp plugin
- feat: report events for initializing plugin
- fix: log failures when the assertion failed

## v0.5.1 (2022-01-13)

- feat: support specifying running cycles for load testing
- fix: ensure last stats reported when stop running

## v0.5.0 (2022-01-08)

- feat: support creating and calling custom functions with [go plugin](https://pkg.go.dev/plugin)
- feat: install hrp with one shell command
- feat: add `startproject` sub-command for creating scaffold project
- feat: report GA event for loading go plugin

## v0.4.0 (2022-01-05)

- feat: implement `parameterize` mechanism for data driven
- feat: add multiple builtin assertion methods and builtin functions

## v0.3.1 (2021-12-30)

- fix: set ulimit to 10240 before load testing
- fix: concurrent map writes in load testing

## v0.3.0 (2021-12-24)

- feat: implement `transaction` mechanism for load test
- feat: continue running next step when failure occurs with `--continue-on-failure` flag, default to failfast
- feat: report GA events with version
- feat: run load test with the given limit and burst as rate limiter, use `--spawn-count`, `--spawn-rate` and `--request-increase-rate` flag
- feat: report runner state to prometheus
- refactor: fork [boomer] as submodule initially and made a lot of changes
- change: update API models

## v0.2.2 (2021-12-07)

- refactor: update models to make API more concise
- change: remove mkdocs, move to [repo](https://github.com/httprunner/httprunner.github.io)

## v0.2.1 (2021-12-02)

- feat: push load testing metrics to [Prometheus Pushgateway][pushgateway]
- feat: report events with Google Analytics

## v0.2.0 (2021-11-19)

- feat: deploy mkdocs to github pages when PR merged
- feat: release hrp cli binaries automatically with github actions
- feat: add Makefile for running unittest and building hrp cli binary

## v0.1.0 (2021-11-18)

- feat: full support for HTTP(S)/1.1 methods
- feat: integrate [zerolog](https://github.com/rs/zerolog) for logging, include json log and pretty color console log
- feat: implement `har2case` for converting HAR to JSON/YAML testcases
- feat: extract and validate json response with [`jmespath`][jmespath]
- feat: run JSON/YAML testcases with builtin functions
- feat: support testcase and teststep level variables mechanism
- feat: integrate [`boomer`][boomer] standalone mode for load testing
- docs: init documentation website with [`mkdocs`][mkdocs]
- docs: add project badges, including go report card, codecov, github actions, FOSSA, etc.
- test: add CI test with [github actions][github-actions]
- test: integrate [sentry sdk][sentry sdk] for event reporting and analysis

[jmespath]: https://jmespath.org/
[mkdocs]: https://www.mkdocs.org/
[github-actions]: https://github.com/httprunner/hrp/actions
[boomer]: github.com/myzhan/boomer
[sentry sdk]: https://github.com/getsentry/sentry-go
[pushgateway]: https://github.com/prometheus/pushgateway<|MERGE_RESOLUTION|>--- conflicted
+++ resolved
@@ -1,17 +1,18 @@
 # Release History
+
+## v0.7.0 (2022-03-04)
+
+- refactor: replace hashicorp plugin from net/rpc to gPRC mode
+- refactor: replace builtin json library with json-iterator/go to improve performance
 
 ## v0.6.3 (2022-03-04)
 
-- refactor: replace hashicorp plugin from net/rpc to gPRC mode
 - feat: support customized setup/teardown hooks (variable assignment not supported)
 - feat: add flag `--log-plugin` to turn on plugin logging
 - change: add short flag `-c` for `--continue-on-failure`
 - change: use `--log-requests-off` flag to turn off request & response details logging
 - fix: support posting body in json array format
-<<<<<<< HEAD
-=======
 - fix: testcase format compatibility with HttpRunner
->>>>>>> 1942d611
 
 ## v0.6.2 (2022-02-22)
 
