#encoding: utf-8
import os
import re
from setuptools import setup, find_packages

# parse version from ate/__init__.py
with open(os.path.join(os.path.dirname(__file__), 'ate', '__init__.py')) as f:
    version = re.compile(r"__version__\s+=\s+'(.*)'", re.I).match(f.read()).group(1)

with open('README.md') as f:
    long_description = f.read()

setup(
    name='ApiTestEngine',
    version=version,
    description='API test engine.',
    long_description=long_description,
    author='Leo Lee',
    author_email='mail@debugtalk.com',
    url='https://github.com/debugtalk/ApiTestEngine',
    license='MIT',
    packages=find_packages(exclude=['test.*', 'test']),
    keywords='api test',
    install_requires=[
        "requests",
        "flask",
        "PyYAML",
        "coveralls",
        "coverage",
        "PyUnitReport",
        "jenkins-mail-py"
    ],
    dependency_links=[
<<<<<<< HEAD
        "git+https://github.com/debugtalk/PyUnitReport.git#egg=PyUnitReport",
        "git+https://github.com/debugtalk/jenkins-mail-py.git#egg=jenkins-mail-py"
=======
        "git+https://github.com/debugtalk/PyUnitReport.git#egg=PyUnitReport-0"
>>>>>>> 5b8c3903
    ],
    classifiers=[
        "Development Status :: 3 - Alpha",
        'Programming Language :: Python :: 2.7',
        'Programming Language :: Python :: 3.3',
        'Programming Language :: Python :: 3.4',
        'Programming Language :: Python :: 3.5',
        'Programming Language :: Python :: 3.6',
        'Programming Language :: Python :: 3.7-dev'
    ],
    entry_points={
        'console_scripts': [
            'ate=ate.cli:main'
        ]
    }
)<|MERGE_RESOLUTION|>--- conflicted
+++ resolved
@@ -31,12 +31,8 @@
         "jenkins-mail-py"
     ],
     dependency_links=[
-<<<<<<< HEAD
-        "git+https://github.com/debugtalk/PyUnitReport.git#egg=PyUnitReport",
+        "git+https://github.com/debugtalk/PyUnitReport.git#egg=PyUnitReport-0",
         "git+https://github.com/debugtalk/jenkins-mail-py.git#egg=jenkins-mail-py"
-=======
-        "git+https://github.com/debugtalk/PyUnitReport.git#egg=PyUnitReport-0"
->>>>>>> 5b8c3903
     ],
     classifiers=[
         "Development Status :: 3 - Alpha",
